--- conflicted
+++ resolved
@@ -518,22 +518,8 @@
     }
 
     fn new(user: User) -> Self {
-<<<<<<< HEAD
         CAH::Setup(Setup {
-            packs: Packs(vec![Arc::new((
-                "CAH Base".into(),
-                serde_json::from_str(read_to_string("cards/base.json").unwrap().as_str()).unwrap(),
-            ))]),
-            selected_packs: vec![0],
-            bots: 0,
-            cards: 10,
-            points: 8,
-            users: vec![user.id],
-        })
-=======
-        CAH::Setup(setup::Setup::new(
-            user,
-            Packs(vec![
+            packs: Packs(vec![
                 Arc::new((
                     "CAH Base".into(),
                     serde_json::from_str(read_to_string("cards/base.json").unwrap().as_str())
@@ -550,14 +536,11 @@
                         .unwrap(),
                 )),
             ]),
-        ))
-    }
-
-    fn lobby_msg_reply(&self) -> GameMessage {
-        match self {
-            CAH::Setup(s) => s.render(),
-            _ => unreachable!(),
-        }
->>>>>>> 9402b635
+            selected_packs: vec![0],
+            bots: 0,
+            cards: 10,
+            points: 8,
+            users: vec![user.id],
+        })
     }
 }